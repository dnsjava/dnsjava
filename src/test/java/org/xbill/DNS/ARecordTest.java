--- conflicted
+++ resolved
@@ -87,20 +87,9 @@
     assertThrows(RelativeNameException.class, () -> new ARecord(m_rn, DClass.IN, m_ttl, m_addr));
 
     // an IPv6 address
-<<<<<<< HEAD
-    assertThrows(
-        IllegalArgumentException.class,
-        () ->
-            new ARecord(
-                m_an,
-                DClass.IN,
-                m_ttl,
-                InetAddress.getByName("2001:0db8:85a3:08d3:1319:8a2e:0370:7334")));
-=======
     InetAddress address = InetAddress.getByName("2001:0db8:85a3:08d3:1319:8a2e:0370:7334");
     assertThrows(
         IllegalArgumentException.class, () -> new ARecord(m_an, DClass.IN, m_ttl, address));
->>>>>>> 2abe7438
   }
 
   @Test
