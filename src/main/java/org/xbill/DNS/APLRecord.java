--- conflicted
+++ resolved
@@ -239,15 +239,9 @@
 @Override
 String
 rrToString() {
-<<<<<<< HEAD
-	StringBuffer sb = new StringBuffer();
+	StringBuilder sb = new StringBuilder();
 	for (Iterator<Element> it = elements.iterator(); it.hasNext(); ) {
 		Element element = it.next();
-=======
-	StringBuilder sb = new StringBuilder();
-	for (Iterator it = elements.iterator(); it.hasNext(); ) {
-		Element element = (Element) it.next();
->>>>>>> 934ef383
 		sb.append(element);
 		if (it.hasNext())
 			sb.append(" ");
