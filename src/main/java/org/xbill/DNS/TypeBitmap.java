// Copyright (c) 2004-2009 Brian Wellington (bwelling@xbill.org)

package org.xbill.DNS;

import java.io.*;
import java.util.*;

/**
 * Routines for deal with the lists of types found in NSEC/NSEC3 records.
 *
 * @author Brian Wellington
 */
final class TypeBitmap implements Serializable {

private static final long serialVersionUID = -125354057735389003L;

private TreeSet<Integer> types;

private
TypeBitmap() {
	types = new TreeSet<>();
}

public
TypeBitmap(int [] array) {
	this();
	for (int i = 0; i < array.length; i++) {
		Type.check(array[i]);
		types.add(new Integer(array[i]));
	}
}

public
TypeBitmap(DNSInput in) throws WireParseException {
	this();
	int lastbase = -1;
	while (in.remaining() > 0) {
		if (in.remaining() < 2)
			throw new WireParseException
				("invalid bitmap descriptor");
		int mapbase = in.readU8();
		if (mapbase < lastbase)
			throw new WireParseException("invalid ordering");
		int maplength = in.readU8();
		if (maplength > in.remaining())
			throw new WireParseException("invalid bitmap");
		for (int i = 0; i < maplength; i++) {
			int current = in.readU8();
			if (current == 0)
				continue;
			for (int j = 0; j < 8; j++) {
				if ((current & (1 << (7 - j))) == 0)
					continue;
				int typecode = mapbase * 256 + + i * 8 + j;
				types.add(Mnemonic.toInteger(typecode));
			}
		}
	}
}

public
TypeBitmap(Tokenizer st) throws IOException {
	this();
	while (true) {
		Tokenizer.Token t = st.get();
		if (!t.isString())
			break;
		int typecode = Type.value(t.value);
		if (typecode < 0) {
			throw st.exception("Invalid type: " + t.value);
		}
		types.add(Mnemonic.toInteger(typecode));
	}
	st.unget();
}

public int []
toArray() {
	int [] array = new int[types.size()];
	int n = 0;
	for (Iterator<Integer> it = types.iterator(); it.hasNext(); )
		array[n++] = (it.next()).intValue();
	return array;
}

@Override
public String
toString() {
<<<<<<< HEAD
	StringBuffer sb = new StringBuffer();
	for (Iterator<Integer> it = types.iterator(); it.hasNext(); ) {
		int t = (it.next()).intValue();
=======
	StringBuilder sb = new StringBuilder();
	for (Iterator it = types.iterator(); it.hasNext(); ) {
		int t = ((Integer)it.next()).intValue();
>>>>>>> 934ef383
		sb.append(Type.string(t));
		if (it.hasNext())
			sb.append(' ');
	}
	return sb.toString();
}

private static void
mapToWire(DNSOutput out, TreeSet<Integer> map, int mapbase) {
	int arraymax = ((map.last()).intValue()) & 0xFF;
	int arraylength = (arraymax / 8) + 1;
	int [] array = new int[arraylength];
	out.writeU8(mapbase);
	out.writeU8(arraylength);
	for (Iterator<Integer> it = map.iterator(); it.hasNext(); ) {
		int typecode = (it.next()).intValue();
		array[(typecode & 0xFF) / 8] |= (1 << ( 7 - typecode % 8));
	}
	for (int j = 0; j < arraylength; j++)
		out.writeU8(array[j]);
}

public void
toWire(DNSOutput out) {
	if (types.size() == 0)
		return;

	int mapbase = -1;
	TreeSet<Integer> map = new TreeSet<>();

	for (Iterator<Integer> it = types.iterator(); it.hasNext(); ) {
		int t = (it.next()).intValue();
		int base = t >> 8;
		if (base != mapbase) {
			if (map.size() > 0) {
				mapToWire(out, map, mapbase);
				map.clear();
			}
			mapbase = base;
		}
			map.add(new Integer(t));
	}
	mapToWire(out, map, mapbase);
}

public boolean
empty() {
	return types.isEmpty();
}

public boolean
contains(int typecode) {
	return types.contains(Mnemonic.toInteger(typecode));
}

}<|MERGE_RESOLUTION|>--- conflicted
+++ resolved
@@ -86,15 +86,9 @@
 @Override
 public String
 toString() {
-<<<<<<< HEAD
-	StringBuffer sb = new StringBuffer();
+	StringBuilder sb = new StringBuilder();
 	for (Iterator<Integer> it = types.iterator(); it.hasNext(); ) {
 		int t = (it.next()).intValue();
-=======
-	StringBuilder sb = new StringBuilder();
-	for (Iterator it = types.iterator(); it.hasNext(); ) {
-		int t = ((Integer)it.next()).intValue();
->>>>>>> 934ef383
 		sb.append(Type.string(t));
 		if (it.hasNext())
 			sb.append(' ');
