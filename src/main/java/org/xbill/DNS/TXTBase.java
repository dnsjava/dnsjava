--- conflicted
+++ resolved
@@ -82,13 +82,8 @@
 @Override
 String
 rrToString() {
-<<<<<<< HEAD
-	StringBuffer sb = new StringBuffer();
+	StringBuilder sb = new StringBuilder();
 	Iterator<byte[]> it = strings.iterator();
-=======
-	StringBuilder sb = new StringBuilder();
-	Iterator it = strings.iterator();
->>>>>>> 934ef383
 	while (it.hasNext()) {
 		byte[] array = it.next();
 		sb.append(byteArrayToString(array, true));
